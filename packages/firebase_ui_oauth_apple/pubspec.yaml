--- conflicted
+++ resolved
@@ -8,11 +8,7 @@
   flutter: ">=3.3.0"
 
 dependencies:
-<<<<<<< HEAD
-  firebase_auth: ^4.16.0
-=======
   firebase_auth: ^4.17.5
->>>>>>> 65568934
   firebase_ui_oauth: ^1.5.0
   flutter:
     sdk: flutter
