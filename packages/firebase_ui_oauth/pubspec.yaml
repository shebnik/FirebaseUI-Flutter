name: firebase_ui_oauth
description: Firebase UI widgets for authentication & OAuth
version: 1.5.0
homepage: https://github.com/firebase/FirebaseUI-Flutter/tree/master/packages/firebase_ui_oauth
publish_to: "none"

environment:
  sdk: ">=2.18.0 <4.0.0"
  flutter: ">=3.3.0"

dependencies:
  desktop_webview_auth: ^0.0.14
<<<<<<< HEAD
  firebase_auth: ^4.16.0
  # firebase_ui_auth:
  #   path: 
  #     ../firebase_ui_auth
  # firebase_ui_shared:
  #   path: 
  #     ../firebase_ui_shared
=======
  firebase_auth: ^4.17.5
  firebase_ui_auth: ^1.13.0
  firebase_ui_shared: ^1.4.1
>>>>>>> 65568934
  flutter_svg: ^2.0.9
  flutter:
    sdk: flutter

dev_dependencies:
  flutter_test:
    sdk: flutter
  flutter_lints: ^3.0.1

false_secrets:
  - "/example/**/google-services.json"
  - "/example/**/firebase_options.dart"
  - "/example/**/GoogleService-Info.plist"
  - "/example/lib/config.dart"

flutter:<|MERGE_RESOLUTION|>--- conflicted
+++ resolved
@@ -10,19 +10,9 @@
 
 dependencies:
   desktop_webview_auth: ^0.0.14
-<<<<<<< HEAD
-  firebase_auth: ^4.16.0
-  # firebase_ui_auth:
-  #   path: 
-  #     ../firebase_ui_auth
-  # firebase_ui_shared:
-  #   path: 
-  #     ../firebase_ui_shared
-=======
   firebase_auth: ^4.17.5
   firebase_ui_auth: ^1.13.0
   firebase_ui_shared: ^1.4.1
->>>>>>> 65568934
   flutter_svg: ^2.0.9
   flutter:
     sdk: flutter
